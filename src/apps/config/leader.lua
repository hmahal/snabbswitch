--- conflicted
+++ resolved
@@ -95,15 +95,8 @@
    return { native_schema = self.schema_name }
 end
 
-<<<<<<< HEAD
-local function path_getter_for_grammar(grammar, path)
-   return path_mod.resolver(grammar, path)
-end
-
-=======
->>>>>>> 2691648c
 local function path_printer_for_grammar(grammar, path)
-   local getter, subgrammar = path_resolver(grammar, path)
+   local getter, subgrammar = path_mod.resolver(grammar, path)
    local printer = data.data_printer_from_grammar(subgrammar)
    return function(data, file)
       return printer(getter(data), file)
@@ -136,7 +129,7 @@
 end
 
 local function path_parser_for_grammar(grammar, path)
-   local getter, subgrammar = path_resolver(grammar, path)
+   local getter, subgrammar = path_mod.resolver(grammar, path)
    return data.data_parser_from_grammar(subgrammar)
 end
 
