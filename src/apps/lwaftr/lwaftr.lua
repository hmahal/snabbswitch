--- conflicted
+++ resolved
@@ -473,15 +473,9 @@
    return o
 end
 
-<<<<<<< HEAD
--- The following two methods are called by apps.config.follower in
--- reaction to binding table changes, via
--- apps/config/support/snabb-softwire-v2.lua.
-=======
 -- The following two methods are called by lib.ptree.worker in reaction
 -- to binding table changes, via
 -- lib/ptree/support/snabb-softwire-v2.lua.
->>>>>>> f034af88
 function LwAftr:add_softwire_entry(entry_blob)
    self.binding_table:add_softwire_entry(entry_blob)
 end
