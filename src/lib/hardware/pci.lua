-- Use of this source code is governed by the Apache 2.0 license; see COPYING.

module(...,package.seeall)

local ffi = require("ffi")
local C = ffi.C
local S = require("syscall")
local shm = require("core.shm")

local lib = require("core.lib")

--- ### Hardware device information

devices = {}

--- Array of all supported hardware devices.
---
--- Each entry is a "device info" table with these attributes:
---
--- * `pciaddress` e.g. `"0000:83:00.1"`
--- * `vendor` id hex string e.g. `"0x8086"` for Intel.
--- * `device` id hex string e.g. `"0x10fb"` for 82599 chip.
--- * `interface` name of Linux interface using this device e.g. `"eth0"`.
--- * `status` string Linux operational status, or `nil` if not known.
--- * `driver` Lua module that supports this hardware e.g. `"intel_mp"`.
--- * `usable` device was suitable to use when scanned? `yes` or `no`

--- Initialize (or re-initialize) the `devices` table.
function scan_devices ()
   for device in assert(S.util.ls("/sys/bus/pci/devices")) do
      if device ~= '.' and device ~= '..' then
         local info = device_info(device)
         if info.driver then table.insert(devices, info) end
      end
   end
end

function device_info (pciaddress)
   local info = {}
   local p = path(pciaddress)
   assert(S.stat(p), ("No such device: %s"):format(pciaddress))
   info.pciaddress = canonical(pciaddress)
   info.vendor = lib.firstline(p.."/vendor")
   info.device = lib.firstline(p.."/device")
   info.model = which_model(info.vendor, info.device)
   info.driver = which_driver(info.vendor, info.device)
   if info.driver then
      info.rx, info.tx = which_link_names(info.driver)
      info.interface = lib.firstfile(p.."/net")
      if info.interface then
         info.status = lib.firstline(p.."/net/"..info.interface.."/operstate")
      end
   end
   info.usable = lib.yesno(is_usable(info))
   return info
end

--- Return the path to the sysfs directory for `pcidev`.
function path(pcidev) return "/sys/bus/pci/devices/"..qualified(pcidev) end

model = {
   ["82599_SFP"] = 'Intel 82599 SFP',
   ["82574L"]    = 'Intel 82574L',
   ["82571"]     = 'Intel 82571',
   ["82599_T3"]  = 'Intel 82599 T3',
   ["X540"]      = 'Intel X540',
   ["X520"]      = 'Intel X520',
   ["i350"]      = 'Intel 350',
   ["i210"]      = 'Intel 210',
   ["X710"]      = 'Intel X710',
   ["XL710_VF"]  = 'Intel XL710/X710 Virtual Function',
   ["AVF"]       = 'Intel AVF'
}

-- Supported cards indexed by vendor and device id.
local cards = {
   ["0x8086"] =  {
      ["0x10fb"] = {model = model["82599_SFP"], driver = 'apps.intel_mp.intel_mp'},
      ["0x10d3"] = {model = model["82574L"],    driver = 'apps.intel_mp.intel_mp'},
      ["0x105e"] = {model = model["82571"],     driver = 'apps.intel_mp.intel_mp'},
      ["0x151c"] = {model = model["82599_T3"],  driver = 'apps.intel_mp.intel_mp'},
      ["0x1528"] = {model = model["X540"],      driver = 'apps.intel_mp.intel_mp'},
      ["0x154d"] = {model = model["X520"],      driver = 'apps.intel_mp.intel_mp'},
      ["0x1521"] = {model = model["i350"],      driver = 'apps.intel_mp.intel_mp'},
      ["0x1533"] = {model = model["i210"],      driver = 'apps.intel_mp.intel_mp'},
      ["0x157b"] = {model = model["i210"],      driver = 'apps.intel_mp.intel_mp'},
      ["0x154c"] = {model = model["XL710_VF"],  driver = 'apps.intel_avf.intel_avf'},
      ["0x1889"] = {model = model["AVF"],       driver = 'apps.intel_avf.intel_avf'},
      ["0x1572"] = {model = model["X710"],     driver = nil},
   },
   ["0x1924"] =  {
      ["0x0903"] = {model = 'SFN7122F', driver = 'apps.solarflare.solarflare'}
   },
	["0x15b3"] = {
           ["0x1013" ] = {model = 'MT27700', driver = 'apps.mellanox.connectx'},
           ["0x1017" ] = {model = 'MT27800', driver = 'apps.mellanox.connectx'},
           ["0x1019" ] = {model = 'MT28800', driver = 'apps.mellanox.connectx'},
           ["0x101d" ] = {model = 'MT2892',  driver = 'apps.mellanox.connectx'},
	},
}

local link_names = {
   ['apps.solarflare.solarflare'] = { "rx", "tx" },
   ['apps.intel_mp.intel_mp']     = { "input", "output" },
   ['apps.intel_avf.intel_avf']   = { "input", "output" },
   ['apps.mellanox.connectx']     = { "input", "output" },
}

-- Return the name of the Lua module that implements support for this device.
function which_driver (vendor, device)
   local card = cards[vendor] and cards[vendor][device]
   return card and card.driver
end

function which_model (vendor, device)
   local card = cards[vendor] and cards[vendor][device]
   return card and card.model
end

function which_link_names (driver)
   return unpack(assert(link_names[driver]))
end

--- ### Device manipulation.

--- Return true if `device` is safely available for use, or false if
--- the operating systems to be using it.
function is_usable (info)
   return info.driver and (info.interface == nil or info.status == 'down')
end

-- Reset a PCI function.
-- See https://www.kernel.org/doc/Documentation/ABI/testing/sysfs-bus-pci
function reset_device (pciaddress)
   root_check()
   local p = path(pciaddress).."/reset"
   if lib.can_write(p) then
      lib.writefile(p, "1")
   else
      error("Cannot write: "..p)
   end
end

--- Force Linux to release the device with `pciaddress`.
--- The corresponding network interface (e.g. `eth0`) will disappear.
function unbind_device_from_linux (pciaddress)
   root_check()
   local p = path(pciaddress).."/driver/unbind"
   if lib.can_write(p) then
       lib.writefile(path(pciaddress).."/driver/unbind", qualified(pciaddress))
   end
end

-- ### Access PCI devices using Linux sysfs (`/sys`) filesystem
-- sysfs is an interface towards the Linux kernel based on special
-- files that are implemented as callbacks into the kernel. Here are
-- some background links about sysfs:
-- - High-level: <http://en.wikipedia.org/wiki/Sysfs>
-- - Low-level:  <https://www.kernel.org/doc/Documentation/filesystems/sysfs.txt>

-- PCI hardware device registers can be memory-mapped via sysfs for
-- "Memory-Mapped I/O" by device drivers. The trick is to `mmap()` a file
-- such as:
--    /sys/bus/pci/devices/0000:00:04.0/resource0
-- and then read and write that memory to access the device.

-- Memory map PCI device configuration space.
-- Return two values:
--   Pointer for memory-mapped access.
--   File descriptor for the open sysfs resource file.

function open_pci_resource_locked(device,n) return open_pci_resource(device, n, true) end
function open_pci_resource_unlocked(device,n) return open_pci_resource(device, n, false) end

function open_pci_resource (device, n, lock)
   assert(lock == true or lock == false, "Explicit lock status required")
   root_check()
   local filepath = path(device).."/resource"..n
   local f,err  = S.open(filepath, "rdwr, sync")
   assert(f, "failed to open resource " .. filepath .. ": " .. tostring(err))
   if lock then
     assert(f:flock("ex, nb"), "failed to lock " .. filepath)
   end
   return f
end

function map_pci_memory (f)
   local st = assert(f:stat())
<<<<<<< HEAD
   local mem, err
   mem, err = f:mmap(nil, st.size, "read, write", "shared", 0)
   -- mmap() returns EINVAL on Linux >= 4.5 if the device is still
   -- claimed by the kernel driver. We assume that
   -- unbind_device_from_linux() has already been called but it may take
   -- some time for the driver to release the device.
   if not mem then
      lib.waitfor2("mmap of "..filepath,
                   function ()
                      mem, err = f:mmap(nil, st.size, "read, write", "shared", 0)
                      assert(not err or err.INVAL)
                      return mem
                   end, 5, 1000000)
   end
   return ffi.cast("uint32_t *", mem), f
=======
   local mem = assert(f:mmap(nil, st.size, "read, write", "shared", 0))
   return ffi.cast("uint32_t *", mem)
>>>>>>> 36f44d7c
end

function close_pci_resource (fd, base)
   local st = assert(fd:stat())
   S.munmap(base, st.size)
   fd:close()
end

--- Enable or disable PCI bus mastering. DMA only works when bus
--- mastering is enabled.
function set_bus_master (device, enable)
   root_check()
   local f = assert(S.open(path(device).."/config", "rdwr"))
   local fd = f:getfd()

   local value = ffi.new("uint16_t[1]")
   assert(C.pread(fd, value, 2, 0x4) == 2)
   if enable then
      shm.create('group/dma/pci/'..canonical(device), 'uint64_t')
      value[0] = bit.bor(value[0], lib.bits({Master=2}))
   else
      shm.unlink('group/dma/pci/'..canonical(device))
      value[0] = bit.band(value[0], bit.bnot(lib.bits({Master=2})))
   end
   assert(C.pwrite(fd, value, 2, 0x4) == 2)
   f:close()
end

-- Shutdown DMA to prevent "dangling" requests for PCI devices opened
-- by pid (or other processes in its process group).
--
-- This is an internal API function provided for cleanup during
-- process termination.
function shutdown (pid)
   local dma = shm.children("/"..pid.."/group/dma/pci")
   for _, device in ipairs(dma) do
      -- Only disable bus mastering if we are able to get an exclusive lock on
      -- resource 0 (i.e., no process left using the device.)
      if pcall(open_pci_resource_locked(device, 0)) then
         set_bus_master(device, false)
      end
   end
end

function root_check ()
   lib.root_check("error: must run as root to access PCI devices")
end

-- Return the canonical (abbreviated) representation of the PCI address.
--
-- example: canonical("0000:01:00.0") -> "01:00.0"
function canonical (address)
   return address:gsub("^0000:", "")
end

-- Return the fully-qualified representation of a PCI address.
--
-- example: qualified("01:00.0") -> "0000:01:00.0"
function qualified (address)
   return address:gsub("^%x%x:%x%x[.]%x+$", "0000:%1")
end

--- ### Selftest
---
--- PCI selftest scans for available devices and performs our driver's
--- self-test on each of them.

function selftest ()
   print("selftest: pci")
   assert(qualified("0000:01:00.0") == "0000:01:00.0", "qualified 1")
   assert(qualified(     "01:00.0") == "0000:01:00.0", "qualified 2")
   assert(qualified(     "0a:00.0") == "0000:0a:00.0", "qualified 3")
   assert(qualified(     "0A:00.0") == "0000:0A:00.0", "qualified 4")
   assert(canonical("0000:01:00.0") ==      "01:00.0", "canonical 1")
   assert(canonical(     "01:00.0") ==      "01:00.0", "canonical 2")
   scan_devices()
   print_device_summary()
end

function print_device_summary ()
   local attrs = {"pciaddress", "model", "interface", "status",
                  "driver", "usable"}
   local fmt = "%-11s %-18s %-10s %-7s %-20s %s"
   print(fmt:format(unpack(attrs)))
   for _,info in ipairs(devices) do
      local values = {}
      for _,attr in ipairs(attrs) do
         table.insert(values, info[attr] or "-")
      end
      print(fmt:format(unpack(values)))
   end
end<|MERGE_RESOLUTION|>--- conflicted
+++ resolved
@@ -186,7 +186,6 @@
 
 function map_pci_memory (f)
    local st = assert(f:stat())
-<<<<<<< HEAD
    local mem, err
    mem, err = f:mmap(nil, st.size, "read, write", "shared", 0)
    -- mmap() returns EINVAL on Linux >= 4.5 if the device is still
@@ -201,11 +200,7 @@
                       return mem
                    end, 5, 1000000)
    end
-   return ffi.cast("uint32_t *", mem), f
-=======
-   local mem = assert(f:mmap(nil, st.size, "read, write", "shared", 0))
    return ffi.cast("uint32_t *", mem)
->>>>>>> 36f44d7c
 end
 
 function close_pci_resource (fd, base)
