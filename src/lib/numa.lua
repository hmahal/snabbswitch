--- conflicted
+++ resolved
@@ -228,13 +228,6 @@
    assert(not bound_numa_node, "already bound")
 
    if supports_numa() then
-<<<<<<< HEAD
-      assert(S.set_mempolicy('bind', node))
-
-      -- Migrate any pages that might have the wrong affinity.
-      local from_mask = assert(S.get_mempolicy(nil, nil, nil, 'mems_allowed')).mask
-      assert(S.migrate_pages(0, from_mask, node))
-=======
       assert(S.set_mempolicy(policy or 'preferred', node))
 
       -- Migrate any pages that might have the wrong affinity.
@@ -245,7 +238,6 @@
          warn("Failed to migrate pages to NUMA node %d: %s\n",
               node, tostring(err))
       end
->>>>>>> 36f44d7c
    end
 
    bound_numa_node = node
@@ -306,9 +298,6 @@
    if pciaddr then
       test_pci_affinity(pciaddr)
    end
-<<<<<<< HEAD
-=======
-
->>>>>>> 36f44d7c
+
    print('selftest: numa: ok')
 end