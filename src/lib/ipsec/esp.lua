<<<<<<< HEAD
-- Implementation of IPsec ESP using AES-GCM with 128-bit keys, 16 byte ICV and
-- “Extended Sequence Numbers” (see RFC 4303 and RFC 4106). Provides
-- address-family independent encapsulation/decapsulation routines for “tunnel
-- mode” and “transport mode” routines for IPv6.
=======
-- Use of this source code is governed by the Apache 2.0 license; see COPYING.

module(...,package.seeall)

-- Implementation of IPsec ESP using AES-128-GCM with a 12 byte ICV and
-- “Extended Sequence Number” (see RFC 4303 and RFC 4106). Provides
-- address-family independent encapsulation/decapsulation routines for
-- “tunnel mode” and “transport mode” routines for IPv6.
>>>>>>> 531170a7
--
-- Notes:
--
--  * Wrapping around of the Extended Sequence Number is *not* detected because
--    it is assumed to be an unrealistic scenario as it would take 584 years to
--    overflow the counter when transmitting 10^9 packets per second.
--
--  * IP fragments are *not* rejected by the routines in this library, and are
--    expected to be handled prior to encapsulation/decapsulation.
--    See the “Reassembly” section of RFC 4303 for details:
--    https://tools.ietf.org/html/rfc4303#section-3.4.1

local header = require("lib.protocol.header")
local datagram = require("lib.protocol.datagram")
local ethernet = require("lib.protocol.ethernet")
local ipv6 = require("lib.protocol.ipv6")
local aes_128_gcm = require("lib.ipsec.aes_128_gcm")
local seq_no_t = require("lib.ipsec.seq_no_t")
local lib = require("core.lib")
local ffi = require("ffi")
local C = ffi.C
local logger = lib.logger_new({ rate = 32, module = 'esp' })

local htons, htonl, ntohl = lib.htons, lib.htonl, lib.ntohl

require("lib.ipsec.track_seq_no_h")
local window_t = ffi.typeof("uint8_t[?]")

PROTOCOL = 50 -- https://tools.ietf.org/html/rfc4303#section-2

local ipv6_ptr_t = ffi.typeof("$ *", ipv6:ctype())
local function ipv6_fl (ip) return bit.lshift(ntohl(ip.v_tc_fl), 12) end

local esp_header_t = ffi.typeof(
   [[struct {
      uint32_t spi;
      uint32_t seq_no;
   } __attribute__((packed))]]
)
local esp_header_ptr_t = ffi.typeof("$ *", esp_header_t)

local esp_trailer_t = ffi.typeof(
   [[struct {
      uint8_t pad_length;
      uint8_t next_header;
   } __attribute__((packed))]]
)
local esp_trailer_ptr_t = ffi.typeof("$ *", esp_trailer_t)

local ETHERNET_SIZE = ethernet:sizeof()
local IPV6_SIZE = ipv6:sizeof()
local ESP_SIZE = ffi.sizeof(esp_header_t)
local ESP_TAIL_SIZE = ffi.sizeof(esp_trailer_t)

local TRANSPORT6_PAYLOAD_OFFSET = ETHERNET_SIZE + IPV6_SIZE

local function padding (a, l) return (a - l%a) % a end

-- AEAD identifier from:
--   https://github.com/YangModels/yang/blob/master/experimental/ietf-extracted-YANG-modules/ietf-ipsec@2018-01-08.yang

function esp_new (conf)
   assert(conf.aead == "aes-gcm-16-icv", "Only supports aes-gcm-16-icv")
   assert(conf.spi, "Need SPI.")

   local o = {
      cipher = aes_128_gcm:new(conf.spi, conf.key, conf.salt),
      spi = conf.spi,
      seq = ffi.new(seq_no_t),
      pad_to = 4 -- minimal padding
   }

   o.ESP_CTEXT_OVERHEAD = o.cipher.IV_SIZE + ESP_TAIL_SIZE
   o.ESP_OVERHEAD = ESP_SIZE + o.ESP_CTEXT_OVERHEAD + o.cipher.AUTH_SIZE

   return o
end

encrypt = {}

function encrypt:new (conf)
   return setmetatable(esp_new(conf), {__index=encrypt})
end

-- Increment sequence number.
function encrypt:next_seq_no ()
   self.seq.no = self.seq.no + 1
end

function encrypt:padding (length)
   -- See https://tools.ietf.org/html/rfc4303#section-2.4
   return padding(self.pad_to, length + self.ESP_CTEXT_OVERHEAD)
end

function encrypt:encode_esp_trailer (ptr, next_header, pad_length)
   local esp_trailer = ffi.cast(esp_trailer_ptr_t, ptr)
   esp_trailer.next_header = next_header
   esp_trailer.pad_length = pad_length
end

function encrypt:encrypt_payload (ptr, length)
   self:next_seq_no()
   local seq, low, high = self.seq, self.seq:low(), self.seq:high()
   self.cipher:encrypt(ptr, seq, low, high, ptr, length, ptr + length)
end

function encrypt:encode_esp_header (ptr)
   local esp_header = ffi.cast(esp_header_ptr_t, ptr)
   esp_header.spi = htonl(self.spi)
   esp_header.seq_no = htonl(self.seq:low())
   ffi.copy(ptr + ESP_SIZE, self.seq, self.cipher.IV_SIZE)
end

-- Encapsulation in transport mode is performed as follows:
--   1. Grow p to fit ESP overhead
--   2. Append ESP trailer to p
--   3. Encrypt payload+trailer in place
--   4. Move resulting ciphertext to make room for ESP header
--   5. Write ESP header
function encrypt:encapsulate_transport6 (p)
   if p.length < TRANSPORT6_PAYLOAD_OFFSET then return nil end

   local ip = ffi.cast(ipv6_ptr_t, p.data + ETHERNET_SIZE)

   local payload = p.data + TRANSPORT6_PAYLOAD_OFFSET
   local payload_length = p.length - TRANSPORT6_PAYLOAD_OFFSET
   local pad_length = self:padding(payload_length)
   local overhead = self.ESP_OVERHEAD + pad_length
   p = packet.resize(p, p.length + overhead)

   local tail = payload + payload_length + pad_length
   self:encode_esp_trailer(tail, ip.next_header, pad_length)

   local ctext_length = payload_length + pad_length + ESP_TAIL_SIZE
   self:encrypt_payload(payload, ctext_length)

   local ctext = payload + ESP_SIZE + self.cipher.IV_SIZE
   C.memmove(ctext, payload, ctext_length + self.cipher.AUTH_SIZE)

   self:encode_esp_header(payload)

   ip.next_header = PROTOCOL
   ip.payload_length = htons(payload_length + overhead)

   return p
end

-- Encapsulation in tunnel mode is performed as follows:
-- (In tunnel mode, the input packet must be an IP frame already stripped of
-- its Ethernet header.)
--   1. Grow and shift p to fit ESP overhead
--   2. Append ESP trailer to p
--   3. Encrypt payload+trailer in place
--   4. Write ESP header
-- (The resulting packet contains the raw ESP frame, without IP or Ethernet
-- headers.)
function encrypt:encapsulate_tunnel (p, next_header)
   local pad_length = self:padding(p.length)
   local trailer_overhead = pad_length + ESP_TAIL_SIZE + self.cipher.AUTH_SIZE
   local orig_length = p.length
   p = packet.resize(p, orig_length + trailer_overhead)

   local tail = p.data + orig_length + pad_length
   self:encode_esp_trailer(tail, next_header, pad_length)

   local ctext_length = orig_length + pad_length + ESP_TAIL_SIZE
   self:encrypt_payload(p.data, ctext_length)

   local len = p.length
   p = packet.shiftright(p, ESP_SIZE + self.cipher.IV_SIZE)

   self:encode_esp_header(p.data)

   return p
end


decrypt = {}

function decrypt:new (conf)
   local o = esp_new(conf)

   o.MIN_SIZE = o.ESP_OVERHEAD + padding(o.pad_to, o.ESP_OVERHEAD)
   o.CTEXT_OFFSET = ESP_SIZE + o.cipher.IV_SIZE
   o.PLAIN_OVERHEAD = ESP_SIZE + o.cipher.IV_SIZE + o.cipher.AUTH_SIZE

   local window_size = conf.window_size or 128
   o.window_size = window_size + padding(8, window_size)
   o.window = ffi.new(window_t, o.window_size / 8)

   o.resync_threshold = conf.resync_threshold or 1024
   o.resync_attempts = conf.resync_attempts or 8

   o.decap_fail = 0

   o.auditing = conf.auditing

   return setmetatable(o, {__index=decrypt})
end

function decrypt:decrypt_payload (ptr, length, ip)
   -- NB: bounds check is performed by caller
   local esp_header = ffi.cast(esp_header_ptr_t, ptr)
   local iv_start = ptr + ESP_SIZE
   local ctext_start = ptr + self.CTEXT_OFFSET
   local ctext_length = length - self.PLAIN_OVERHEAD

   local seq_low = ntohl(esp_header.seq_no)
   local seq_high = tonumber(
      C.check_seq_no(seq_low, self.seq.no, self.window, self.window_size)
   )

   local error = nil
   if seq_high < 0 or not self.cipher:decrypt(
      ctext_start, seq_low, seq_high, iv_start, ctext_start, ctext_length
   ) then
      if seq_high < 0 then error = "replayed"
      else                 error = "integrity error" end

      self.decap_fail = self.decap_fail + 1
      if self.decap_fail > self.resync_threshold then
         seq_high = self:resync(ptr, length, seq_low, seq_high)
         if seq_high then error = nil end
      end
   end

   if error then
      self:audit(error, ntohl(esp_header.spi), seq_low, ip)
      return nil
   end

   self.decap_fail = 0
   self.seq.no = C.track_seq_no(
      seq_high, seq_low, self.seq.no, self.window, self.window_size
   )

   local esp_trailer_start = ctext_start + ctext_length - ESP_TAIL_SIZE
   local esp_trailer = ffi.cast(esp_trailer_ptr_t, esp_trailer_start)

   local ptext_length = ctext_length - esp_trailer.pad_length - ESP_TAIL_SIZE
   return ctext_start, ptext_length, esp_trailer.next_header
end

-- Decapsulation in transport mode is performed as follows:
--   1. Parse IP and ESP headers and check Sequence Number
--   2. Decrypt ciphertext in place
--   3. Parse ESP trailer and update IP header
--   4. Move cleartext up to IP payload
--   5. Shrink p by ESP overhead
function decrypt:decapsulate_transport6 (p)
   if p.length - TRANSPORT6_PAYLOAD_OFFSET < self.MIN_SIZE then return nil end

   local ip = ffi.cast(ipv6_ptr_t, p.data + ETHERNET_SIZE)

   local payload = p.data + TRANSPORT6_PAYLOAD_OFFSET
   local payload_length = p.length - TRANSPORT6_PAYLOAD_OFFSET

   local ptext_start, ptext_length, next_header =
      self:decrypt_payload(payload, payload_length, ip)

   if not ptext_start then return nil end

   ip.next_header = next_header
   ip.payload_length = htons(ptext_length)

   C.memmove(payload, ptext_start, ptext_length)
   p = packet.resize(p, TRANSPORT6_PAYLOAD_OFFSET + ptext_length)

   return p
end

-- Decapsulation in tunnel mode is performed as follows:
-- (In tunnel mode, the input packet must be already stripped of its outer
-- Ethernet and IP headers.)
--   1. Parse ESP header and check Sequence Number
--   2. Decrypt ciphertext in place
--   3. Parse ESP trailer and shrink p by overhead
-- (The resulting packet contains the raw ESP payload (i.e. an IP frame),
-- without an Ethernet header.)
function decrypt:decapsulate_tunnel (p)
   if p.length < self.MIN_SIZE then return nil end

   local ptext_start, ptext_length, next_header =
      self:decrypt_payload(p.data, p.length)

   if not ptext_start then return nil end

   p = packet.shiftleft(p, self.CTEXT_OFFSET)
   p = packet.resize(p, ptext_length)

   return p, next_header
end

function decrypt:audit (reason, spi, seq, ip)
   if not self.auditing then return end
   -- The information RFC4303 says we SHOULD log:
   logger:log(("Rejected packet (spi=%d, seq=%d, "
                  .."src_ip=%s, dst_ip=%s, flow_id=0x%x, "
                  .."reason=%q)")
         :format(spi, seq,
                 ip and ipv6:ntop(ip.src_ip) or "unknown",
                 ip and ipv6:ntop(ip.dst_ip) or "unknown",
                 ip and ipv6_fl(ip) or 0,
                 reason))
end

function decrypt:resync (ptr, length, seq_low, seq_high)
   local iv_start = ptr + ESP_SIZE
   local ctext_start = ptr + self.CTEXT_OFFSET
   local ctext_length = length - self.PLAIN_OVERHEAD

   if seq_high < 0 then
      -- The sequence number looked replayed, we use the last seq_high we have
      -- seen
      seq_high = self.seq:high()
   else
      -- We failed to decrypt in-place, undo the damage to recover the original
      -- ctext (ignore bogus auth data)
      self.cipher:encrypt(
         ctext_start, iv_start, seq_low, seq_high, ctext_start, ctext_length
      )
   end

   local p_orig = packet.from_pointer(ptr, length)
   for i = 1, self.resync_attempts do
      seq_high = seq_high + 1
      if self.cipher:decrypt(
         ctext_start, seq_low, seq_high, iv_start, ctext_start, ctext_length
      ) then
         packet.free(p_orig)
         return seq_high
      else
         ffi.copy(ptr, p_orig.data, length)
      end
   end
end


function selftest ()
   local conf = { spi = 0x0,
                  aead = "aes-gcm-16-icv",
                  key = "00112233445566778899AABBCCDDEEFF",
                  salt = "00112233",
                  resync_threshold = 16,
                  resync_attempts = 8 }
   local enc, dec = encrypt:new(conf), decrypt:new(conf)
   local payload = packet.from_string(
[[abcdefghijklmnopqrstuvwxyz
ABCDEFGHIJKLMNOPQRSTUVWXYZ
0123456789]]
   )
   local d = datagram:new(payload)
   local ip = ipv6:new({})
   ip:payload_length(payload.length)
   d:push(ip)
   d:push(ethernet:new({type=0x86dd}))
   local p = d:packet()
   -- Check integrity
   print("original", lib.hexdump(ffi.string(p.data, p.length)))
   local p_enc = assert(enc:encapsulate_transport6(packet.clone(p)),
                        "encapsulation failed")
   print("encrypted", lib.hexdump(ffi.string(p_enc.data, p_enc.length)))
   local p2 = assert(dec:decapsulate_transport6(packet.clone(p_enc)),
                     "decapsulation failed")
   print("decrypted", lib.hexdump(ffi.string(p2.data, p2.length)))
   assert(p2.length == p.length and C.memcmp(p.data, p2.data, p.length) == 0,
          "integrity check failed")
   -- ... for tunnel mode
   local p_enc = assert(enc:encapsulate_tunnel(packet.clone(p), 42),
                        "encapsulation failed")
   print("enc. (tun)", lib.hexdump(ffi.string(p_enc.data, p_enc.length)))
   local p2, nh = dec:decapsulate_tunnel(packet.clone(p_enc))
   assert(p2 and nh == 42, "decapsulation failed")
   print("dec. (tun)", lib.hexdump(ffi.string(p2.data, p2.length)))
   assert(p2.length == p.length and C.memcmp(p.data, p2.data, p.length) == 0,
          "integrity check failed")
   -- Check invalid packets.
   assert(not enc:encapsulate_transport6(packet.from_string("invalid")),
          "encapsulated invalid packet")
   assert(not dec:decapsulate_transport6(packet.from_string("invalid")),
          "decapsulated invalid packet")
   -- ... for tunnel mode
   assert(not dec:decapsulate_tunnel(packet.from_string("invalid")),
          "decapsulated invalid packet")
   -- Check minimum packet.
   local p_min = packet.from_string("012345678901234567890123456789012345678901234567890123")
   p_min.data[18] = 0 -- Set IPv6 payload length to zero
   p_min.data[19] = 0 -- ...
   assert(p_min.length == TRANSPORT6_PAYLOAD_OFFSET)
   print("original", lib.hexdump(ffi.string(p_min.data, p_min.length)))
   local e_min = assert(enc:encapsulate_transport6(packet.clone(p_min)))
   print("encrypted", lib.hexdump(ffi.string(e_min.data, e_min.length)))
   assert(e_min.length == dec.MIN_SIZE+TRANSPORT6_PAYLOAD_OFFSET)
   e_min = assert(dec:decapsulate_transport6(e_min),
                  "decapsulation of minimum packet failed")
   print("decrypted", lib.hexdump(ffi.string(e_min.data, e_min.length)))
   assert(e_min.length == TRANSPORT6_PAYLOAD_OFFSET)
   assert(p_min.length == e_min.length
          and C.memcmp(p_min.data, e_min.data, p_min.length) == 0,
          "integrity check failed")
   -- ... for tunnel mode
   print("original", "(empty)")
   local e_min = assert(enc:encapsulate_tunnel(packet.allocate(), 0))
   print("enc. (tun)", lib.hexdump(ffi.string(e_min.data, e_min.length)))
   e_min = assert(dec:decapsulate_tunnel(e_min))
   assert(e_min.length == 0)
   -- Tunnel/transport mode independent tests
   for _, op in ipairs(
      {{encap=function (p) return enc:encapsulate_transport6(p) end,
        decap=function (p) return dec:decapsulate_transport6(p) end},
       {encap=function (p) return enc:encapsulate_tunnel(p, 0) end,
        decap=function (p) return dec:decapsulate_tunnel(p) end}}
   ) do
      -- Check transmitted Sequence Number wrap around
      C.memset(dec.window, 0, dec.window_size / 8) -- clear window
      enc.seq.no = 2^32 - 1 -- so next encapsulated will be seq 2^32
      dec.seq.no = 2^32 - 1 -- pretend to have seen 2^32-1
      local px = op.encap(packet.clone(p))
      assert(op.decap(px),
             "Transmitted Sequence Number wrap around failed.")
      assert(dec.seq:high() == 1 and dec.seq:low() == 0,
             "Lost Sequence Number synchronization.")
      -- Check Sequence Number exceeding window
      C.memset(dec.window, 0, dec.window_size / 8) -- clear window
      enc.seq.no = 2^32
      dec.seq.no = 2^32 + dec.window_size + 1
      local px = op.encap(packet.clone(p))
      dec.auditing = true
      assert(not op.decap(px),
             "Accepted out of window Sequence Number.")
      assert(dec.seq:high() == 1 and dec.seq:low() == dec.window_size+1,
             "Corrupted Sequence Number.")
      dec.auditing = false
      -- Test anti-replay: From a set of 15 packets, first send all those
      -- that have an even sequence number.  Then, send all 15.  Verify that
      -- in the 2nd run, packets with even sequence numbers are rejected while
      -- the others are not.
      -- Then do the same thing again, but with offset sequence numbers so that
      -- we have a 32bit wraparound in the middle.
      local offset = 0 -- close to 2^32 in the 2nd iteration
      for offset = 0, 2^32-7, 2^32-7 do -- duh
         C.memset(dec.window, 0, dec.window_size / 8) -- clear window
         dec.seq.no = offset
         for i = 1+offset, 15+offset do
            if (i % 2 == 0) then
               enc.seq.no = i-1 -- so next seq will be i
               local px = op.encap(packet.clone(p))
               assert(op.decap(px),
                      "rejected legitimate packet seq=" .. i)
               assert(dec.seq.no == i,
                      "Lost sequence number synchronization")
            end
         end
         for i = 1+offset, 15+offset do
            enc.seq.no = i-1
            local px = op.encap(packet.clone(p))
            if (i % 2 == 0) then
               assert(not op.decap(px),
                      "accepted replayed packet seq=" .. i)
            else
               assert(op.decap(px),
                      "rejected legitimate packet seq=" .. i)
            end
         end
      end
      -- Check that packets from way in the past/way in the future (further
      -- than the biggest allowable window size) are rejected This is where we
      -- ultimately want resynchronization (wrt. future packets)
      C.memset(dec.window, 0, dec.window_size / 8) -- clear window
      dec.seq.no = 2^34 + 42
      enc.seq.no = 2^36 + 24
      local px = op.encap(packet.clone(p))
      assert(not op.decap(px),
             "accepted packet from way into the future")
      enc.seq.no = 2^32 + 42
      local px = op.encap(packet.clone(p))
      assert(not op.decap(px),
             "accepted packet from way into the past")
      -- Test resynchronization after having lost  >2^32 packets
      enc.seq.no = 0
      dec.seq.no = 0
      C.memset(dec.window, 0, dec.window_size / 8) -- clear window
      local px = op.encap(packet.clone(p)) -- do an initial packet
      assert(op.decap(px), "decapsulation failed")
      enc.seq:high(3) -- pretend there has been massive packet loss
      enc.seq:low(24)
      for i = 1, dec.resync_threshold do
         local px = op.encap(packet.clone(p))
         assert(not op.decap(px), "decapsulated pre-resync packet")
      end
      local px = op.encap(packet.clone(p))
      assert(op.decap(px), "failed to resynchronize")
      -- Make sure we don't accidentally resynchronize with very old replayed
      -- traffic
      enc.seq.no = 42
      for i = 1, dec.resync_threshold do
         local px = op.encap(packet.clone(p))
         assert(not op.decap(px), "decapsulated very old packet")
      end
      local px = op.encap(packet.clone(p))
      assert(not op.decap(px), "resynchronized with the past!")
   end
end<|MERGE_RESOLUTION|>--- conflicted
+++ resolved
@@ -1,18 +1,11 @@
-<<<<<<< HEAD
+-- Use of this source code is governed by the Apache 2.0 license; see COPYING.
+
+module(...,package.seeall)
+
 -- Implementation of IPsec ESP using AES-GCM with 128-bit keys, 16 byte ICV and
 -- “Extended Sequence Numbers” (see RFC 4303 and RFC 4106). Provides
 -- address-family independent encapsulation/decapsulation routines for “tunnel
 -- mode” and “transport mode” routines for IPv6.
-=======
--- Use of this source code is governed by the Apache 2.0 license; see COPYING.
-
-module(...,package.seeall)
-
--- Implementation of IPsec ESP using AES-128-GCM with a 12 byte ICV and
--- “Extended Sequence Number” (see RFC 4303 and RFC 4106). Provides
--- address-family independent encapsulation/decapsulation routines for
--- “tunnel mode” and “transport mode” routines for IPv6.
->>>>>>> 531170a7
 --
 -- Notes:
 --
