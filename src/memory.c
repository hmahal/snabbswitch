--- conflicted
+++ resolved
@@ -34,34 +34,10 @@
   return mlockall(MCL_CURRENT | MCL_FUTURE);
 }
 
-<<<<<<< HEAD
-/* Create a mapping from physical memory to virtual memory.
-   Return a pointer to the virtual memory, or NULL on failure. */
-void *map_physical_ram(uint64_t start, uint64_t end, bool cacheable)
-{
-  int fd;
-  void *ptr;
-  assert( (fd = open("/dev/mem", O_RDWR | (cacheable ? 0 : O_SYNC))) >= 0 );
-  ptr = mmap(NULL, end-start, PROT_READ | PROT_WRITE, MAP_SHARED, fd, start);
-  close(fd);
-  if (ptr == MAP_FAILED) {
-    return NULL;
-  } else {
-    return ptr;
-  }
-}
-
-static int pagemap_fd;
-
-/* Return the physical page index of the given virtual page index.
-   That is: convert from virtual process address space to physical
-   memory address. */
-=======
 // Convert from virtual addresses in our own process address space to
 // physical addresses in the RAM chips.
 //
 // Note: Using page numbers, which are simply addresses divided by 4096.
->>>>>>> ce4c63f6
 uint64_t phys_page(uint64_t virt_page)
 {
   static int pagemap_fd;
