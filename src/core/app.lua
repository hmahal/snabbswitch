--- conflicted
+++ resolved
@@ -2,7 +2,6 @@
 
 module(...,package.seeall)
 
-<<<<<<< HEAD
 local packet       = require("core.packet")
 local lib          = require("core.lib")
 local link         = require("core.link")
@@ -17,20 +16,6 @@
 local ffi          = require("ffi")
 local C            = ffi.C
 
-=======
-local packet    = require("core.packet")
-local lib       = require("core.lib")
-local link      = require("core.link")
-local config    = require("core.config")
-local timer     = require("core.timer")
-local shm       = require("core.shm")
-local histogram = require('core.histogram')
-local counter   = require("core.counter")
-local jit       = require("jit")
-local S         = require("syscall")
-local ffi       = require("ffi")
-local C         = ffi.C
->>>>>>> 11154da9
 require("core.packet_h")
 
 -- Packet per pull
@@ -48,22 +33,17 @@
 program_name = false
 
 -- Auditlog state
-<<<<<<< HEAD
 local auditlog_enabled = false
-=======
-auditlog_enabled = false
->>>>>>> 11154da9
 function enable_auditlog ()
    jit.auditlog(shm.path("audit.log"))
    auditlog_enabled = true
 end
 
-<<<<<<< HEAD
 -- Timeline event log
 local timeline_log, events -- initialized on demand
 function timeline ()
    if timeline_log == nil then
-      timeline_log = timeline_mod.new("engine/timeline")
+      timeline_log = timeline_mod.new("events.timeline")
       timeline_mod.rate(timeline_log, 9) -- initially log events with rate >= 9
       events = timeline_mod.load_events(timeline_log, "core.engine")
    end
@@ -91,8 +71,6 @@
    end
 end
 
-=======
->>>>>>> 11154da9
 -- The set of all active apps and links in the system, indexed by name.
 app_table, link_table = {}, {}
 -- Timeline events specific to app instances
@@ -131,8 +109,25 @@
 -- loop (100% CPU) instead of sleeping according to the Hz setting.
 busywait = false
 
-<<<<<<< HEAD
+-- tick_Hz: Frequency at which to execute tick() methods (<n> per second)
+tick_Hz = 1000
+
+local tick, tick_current_freq
+function enable_tick (freq)
+   freq = freq or tick_Hz
+   if freq == tick_current_freq then
+      return
+   end
+   if freq > 0 then
+      tick = lib.throttle(1/freq)
+   else
+      tick = function () return false end
+   end
+end
+
 -- Profiling with vmprofile --------------------------------
+
+vmprofile_enabled = true
 
 -- Low-level FFI
 ffi.cdef[[
@@ -140,71 +135,6 @@
 void vmprofile_set_profile(void *counters);
 ]]
 
-local vmprofile_t = ffi.new("uint8_t["..C.vmprofile_get_profile_size().."]")
-
-local vmprofiles = {}
-local function getvmprofile (name)
-   if vmprofiles[name] == nil then
-      vmprofiles[name] = shm.create("vmprofile/"..name, vmprofile_t)
-   end
-   return vmprofiles[name]
-end
-
-function setvmprofile (name)
-   C.vmprofile_set_profile(getvmprofile(name))
-end
-
--- True when the engine is running the breathe loop.
-local running = false
-=======
--- tick_Hz: Frequency at which to execute tick() methods (<n> per second)
-tick_Hz = 1000
->>>>>>> 11154da9
-
-local tick, tick_current_freq
-function enable_tick (freq)
-   freq = freq or tick_Hz
-   if freq == tick_current_freq then
-      return
-   end
-   if freq > 0 then
-      tick = lib.throttle(1/freq)
-   else
-      tick = function () return false end
-   end
-end
-
-<<<<<<< HEAD
--- Run app:methodname() in protected mode (pcall). If it throws an
--- error app will be marked as dead and restarted eventually.
-function with_restart (app, method)
-   local status, result
-   setvmprofile(app.zone)
-   if use_restart then
-      -- Run fn in protected mode using pcall.
-      status, result = pcall(method, app)
-
-      -- If pcall caught an error mark app as "dead" (record time and cause
-      -- of death).
-      if not status then
-         app.dead = { error = result, time = now() }
-      end
-   else
-      status, result = true, method(app)
-   end
-   setvmprofile("engine")
-   return status, result
-=======
--- Profiling with vmprofile --------------------------------
-
-vmprofile_enabled = true
-
--- Low-level FFI
-ffi.cdef[[
-int vmprofile_get_profile_size();
-void vmprofile_set_profile(void *counters);
-]]
-
 local vmprofile_t = ffi.typeof("uint8_t["..C.vmprofile_get_profile_size().."]")
 
 local vmprofiles = {}
@@ -213,7 +143,6 @@
       vmprofiles[name] = shm.create("vmprofile/"..name..".vmprofile", vmprofile_t)
    end
    return vmprofiles[name]
->>>>>>> 11154da9
 end
 
 function setvmprofile (name)
@@ -422,24 +351,22 @@
       local link = app.output[linkname]
       app.output[linkname] = nil
       remove_link_from_array(app.output, link)
-<<<<<<< HEAD
-      if app.link then app:link() app_events[app].linked() end
-=======
-      if app.unlink then app:unlink('output', linkname)
-      elseif app.link then app:link('output', linkname) end
->>>>>>> 11154da9
+      if app.unlink then
+         app:unlink('output', linkname) app_events[app].unlinked()
+      elseif app.link then
+         app:link('output', linkname) app_events[app].linked()
+      end
    end
    function ops.unlink_input (appname, linkname)
       local app = app_table[appname]
       local link = app.input[linkname]
       app.input[linkname] = nil
       remove_link_from_array(app.input, link)
-<<<<<<< HEAD
-      if app.link then app:link() app_events[app].linked() end
-=======
-      if app.unlink then app:unlink('input', linkname)
-      elseif app.link then app:link('input', linkname) end
->>>>>>> 11154da9
+      if app.unlink then
+         app:unlink('input', linkname) app_events[app].unlinked()
+      elseif app.link then
+         app:link('input', linkname) app_events[app].linked()
+      end
    end
    function ops.free_link (linkspec)
       link.free(link_table[linkspec], linkspec)
@@ -458,11 +385,9 @@
              appname..": duplicate output link "..linkname)
       app.output[linkname] = link
       table.insert(app.output, link)
-<<<<<<< HEAD
-      if app.link then app:link() app_events[app].linked() end
-=======
-      if app.link then app:link('output', linkname) end
->>>>>>> 11154da9
+      if app.link then
+         app:link('output', linkname) app_events[app].linked()
+      end
    end
    function ops.link_input (appname, linkname, linkspec)
       local app = app_table[appname]
@@ -471,13 +396,9 @@
              appname..": duplicate input link "..linkname)
       app.input[linkname] = link
       table.insert(app.input, link)
-<<<<<<< HEAD
-      if app.link then app:link() app_events[app].linked() end
-=======
       if app.link then
-         app:link('input', linkname)
-      end
->>>>>>> 11154da9
+         app:link('input', linkname) app_events[app].linked()
+      end
    end
    function ops.stop_app (name)
       local app = app_table[name]
@@ -658,32 +579,21 @@
       enable_auditlog()
    end
 
-<<<<<<< HEAD
    -- Ensure timeline is created and initialized
    timeline()
 
    -- Enable latency histogram unless explicitly disabled
-=======
-   -- Setup vmprofile
-   setvmprofile("engine")
-
->>>>>>> 11154da9
    local breathe = breathe
    if options.measure_latency or options.measure_latency == nil then
       enable_latency_histogram()
       breathe = latency:wrap_thunk(breathe, now)
    end
 
-<<<<<<< HEAD
-   -- Setup vmprofile
-   setvmprofile("engine")
-
-   events.engine_started()
-=======
    -- Enable tick
    enable_tick()
 
->>>>>>> 11154da9
+   events.engine_started()
+
    monotonic_now = C.get_monotonic_time()
    repeat
       breathe()
@@ -693,10 +603,7 @@
    until done and done()
    counter.commit()
    if not options.no_report then report(options.report) end
-<<<<<<< HEAD
    events.engine_stopped()
-=======
->>>>>>> 11154da9
 
    -- Switch to catch-all profile
    setvmprofile("program")
@@ -740,22 +647,7 @@
                        counter.read(freebits))
    running = true
    monotonic_now = C.get_monotonic_time()
-<<<<<<< HEAD
    events.got_monotonic_time(C.get_time_ns())
-   -- Restart: restart dead apps
-   restart_dead_apps()
-   -- Inhale: pull work into the app network
-   for i = 1, #breathe_pull_order do
-      local app = breathe_pull_order[i]
-      if app.pull and not app.dead then
-         if timeline_mod.rate(timeline_log) <= 3 then
-            app_events[app].pull(linkstats(app))
-            with_restart(app, app.pull)
-            app_events[app].pulled(linkstats(app))
-         else
-            with_restart(app, app.pull)
-         end
-=======
    -- Inhale: pull work into the app network
    local i = 1
    ::PULL_LOOP::
@@ -763,35 +655,19 @@
       if i > #breathe_pull_order then goto PULL_EXIT else
          local app = breathe_pull_order[i]
          setvmprofile(app.zone)
-         app:pull()
->>>>>>> 11154da9
+         if timeline_mod.rate(timeline_log) <= 3 then
+            app_events[app].pull(linkstats(app))
+            app:pull()
+            app_events[app].pulled(linkstats(app))
+         else
+            app:pull()
+         end
       end
       i = i+1
       goto PULL_LOOP
    end
-<<<<<<< HEAD
+   ::PULL_EXIT::
    events.breath_pulled()
-   -- Exhale: push work out through the app network
-   for i = 1, #breathe_push_order do
-      local app = breathe_push_order[i]
-      if app.push and not app.dead then
-         if timeline_mod.rate(timeline_log) <= 3 then
-            app_events[app].push(linkstats(app))
-            with_restart(app, app.push)
-            app_events[app].pushed(linkstats(app))
-         else
-            with_restart(app, app.push)
-         end
-      end
-   end
-   events.breath_pushed()
-   local freed
-   local freed_packets = counter.read(frees) - freed_packets0
-   local freed_bytes = (counter.read(freebytes) - freed_bytes0)
-   local freed_bytes_per_packet = freed_bytes / math.max(tonumber(freed_packets), 1)
-   events.breath_end(counter.read(breaths), freed_packets, freed_bytes_per_packet)
-=======
-   ::PULL_EXIT::
    -- Exhale: push work out through the app network
    i = 1
    ::PUSH_LOOP::
@@ -800,29 +676,39 @@
          local spec = breathe_push_order[i]
          local app, push, link = spec.app, spec.push, spec.link
          setvmprofile(app.zone)
-         push(app, link)
+         if timeline_mod.rate(timeline_log) <= 3 then
+            app_events[app].push(linkstats(app))
+            push(app, link)
+            app_events[app].pushed(linkstats(app))
+         else
+            push(app, link)
+         end
       end
       i = i+1
       goto PUSH_LOOP
    end
    ::PUSH_EXIT::
+   events.breath_pushed()
    -- Tick: call tick() methods at tick_Hz frequency
    if tick() then
       for _, app in ipairs(breathe_ticks) do
+         app_events[app].tick(linkstats(app))
          app:tick()
-      end
-   end
+         app_events[app].ticked(linkstats(app))
+      end
+   end
+   events.breath_ticked()
    setvmprofile("engine")
->>>>>>> 11154da9
+   local freed
+   local freed_packets = counter.read(frees) - freed_packets0
+   local freed_bytes = (counter.read(freebytes) - freed_bytes0)
+   local freed_bytes_per_packet = freed_bytes / math.max(tonumber(freed_packets), 1)
+   events.breath_end(counter.read(breaths), freed_packets, freed_bytes_per_packet)
    counter.add(breaths)
    -- Commit counters at a reasonable frequency
    if counter.read(breaths) % 100 == 0 then
       counter.commit()
-<<<<<<< HEAD
       events.commited_counters()
-      packet.rebalance_freelists()
-=======
->>>>>>> 11154da9
    end
    running = false
 end
@@ -1002,7 +888,7 @@
    engine.main{duration=t}
    local expected_ticks = t * tick_Hz
    local ratio = app_table.app_tick.ticks / expected_ticks
-   assert(ratio >= 0.9 and ratio <= 1.1)
+   assert(ratio >= 0.8 and ratio <= 1.1)
    print("ticks: actual/expected = "..ratio)
 
    -- Test link() 3.0
