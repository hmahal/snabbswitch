-- Use of this source code is governed by the Apache 2.0 license; see COPYING.

module(...,package.seeall)

local packet    = require("core.packet")
local lib       = require("core.lib")
local link      = require("core.link")
local config    = require("core.config")
local timer     = require("core.timer")
local shm       = require("core.shm")
local histogram = require('core.histogram')
local counter   = require("core.counter")
local zone      = require("jit.zone")
local jit       = require("jit")
local S         = require("syscall")
local ffi       = require("ffi")
local C         = ffi.C
require("core.packet_h")

-- Packet per pull
pull_npackets = math.floor(link.max / 10)

-- Set to true to enable logging
log = false
local use_restart = false

test_skipped_code = 43

-- Set the directory for the named programs.
local named_program_root = shm.root .. "/" .. "by-name"

-- The currently claimed name (think false = nil but nil makes strict.lua unhappy).
program_name = false

-- The set of all active apps and links in the system, indexed by name.
app_table, link_table = {}, {}

configuration = config.new()

-- Counters for statistics.
breaths   = counter.create("engine/breaths.counter")   -- Total breaths taken
frees     = counter.create("engine/frees.counter")     -- Total packets freed
freebits  = counter.create("engine/freebits.counter")  -- Total packet bits freed (for 10GbE)
freebytes = counter.create("engine/freebytes.counter") -- Total packet bytes freed
configs   = counter.create("engine/configs.counter")   -- Total configurations loaded

-- Breathing regluation to reduce CPU usage when idle by calling usleep(3).
--
-- There are two modes available:
--
--   Hz = <n> means to aim for an exact <n> breaths per second rhythm
--   Hz = false means dynamic adjustment of the breathing interval
--
-- Dynamic adjustment automatically scales the time to sleep between
-- breaths from nothing up to maxsleep (default: 100us). If packets
-- are processed during a breath then the sleep period is halved, and
-- if no packets are processed during a breath then the sleep interval
-- is increased by one microsecond.
--
-- The default is dynamic adjustment which should work well for the
-- majority of cases.

Hz = false
sleep = 0
maxsleep = 100

-- busywait: If true then the engine will poll for new data in a tight
-- loop (100% CPU) instead of sleeping according to the Hz setting.
busywait = false

-- always_push: If true, always call push() methods even if the
-- receiving link is empty
always_push = false

-- True when the engine is running the breathe loop.
local running = false

-- Return current monotonic time in seconds.
-- Can be used to drive timers in apps.
monotonic_now = false
function now ()
   -- Return cached time only if it is fresh
   return (running and monotonic_now) or C.get_monotonic_time()
end

-- Run app:methodname() in protected mode (pcall). If it throws an
-- error app will be marked as dead and restarted eventually.
function with_restart (app, method, link, arg)
   local status, result
   if use_restart then
      -- Run fn in protected mode using pcall.
      status, result = pcall(method, app, link, arg)

      -- If pcall caught an error mark app as "dead" (record time and cause
      -- of death).
      if not status then
         app.dead = { error = result, time = now() }
      end
   else
      status, result = true, method(app, link, arg)
   end
   return status, result
end

-- Restart dead apps.
function restart_dead_apps ()
   if not use_restart then return end
   local restart_delay = 2 -- seconds
   local actions = {}

   for name, app in pairs(app_table) do
      if app.dead and (now() - app.dead.time) >= restart_delay then
         io.stderr:write(("Restarting %s (died at %f: %s)\n")
                         :format(name, app.dead.time, app.dead.error))
         local info = configuration.apps[name]
         table.insert(actions, {'stop_app', {name}})
         table.insert(actions, {'start_app', {name, info.class, info.arg}})
         for linkspec in pairs(configuration.links) do
            local fa, fl, ta, tl = config.parse_link(linkspec)
            if fa == name then
               table.insert(actions, {'link_output', {fa, fl, linkspec}})
            end
            if ta == name then
               table.insert(actions, {'link_input', {ta, tl, linkspec}})
            end
         end
      end
   end

   -- Restart dead apps if necessary.
   if #actions > 0 then apply_config_actions(actions) end
end

-- Configure the running app network to match new_configuration.
--
-- Successive calls to configure() will migrate from the old to the
-- new app network by making the changes needed.
function configure (new_config)
   local actions = compute_config_actions(configuration, new_config)
   apply_config_actions(actions)
   counter.add(configs)
end


-- Stop all apps by loading an empty configuration.
function stop ()
   configure(config.new())
end

-- Removes the claim on a name, freeing it for other programs.
--
-- This relinquish a claim on a name if one exists. if the name does not
-- exist it will raise an error with an error message.
function unclaim_name(claimed_name)
   local name = assert(claimed_name or program_name, "No claim to name.")
   local name_fq = named_program_root .. "/" .. name
   local piddir = assert(S.readlink(name_fq))
   local backlink = piddir .. "/name"

   -- First unlink the backlink
   assert(S.unlink(backlink))

   -- Remove the actual namedir
   assert(S.unlink(name_fq))

   -- Remove from the name from the configuration
   program_name = false
end

-- Claims a name for a program so it's identified by name by other processes.
--
-- The name given to the function must be unique; if a name has been used before
-- by an active process the function will error displaying an appropriate error
-- message.Successive calls to claim_name with the same name will return with
-- inaction. If the program has already claimed a name and this is called with
-- a different name, it will attempt to claim the new name and then unclaim the
-- old name. If an problem occurs whilst claiming the new name, the old name
-- will remain claimed.
function claim_name(name)
   local namedir_fq = named_program_root .. "/" .. name
   local procpid = S.getpid()
   local piddir = shm.root .. "/" .. procpid
   local backlinkdir = piddir.."/name"

   -- If we're being asked to claim the name we already have, return false.
   if program_name == name then
      return
   end

   -- Verify that the by-name directory exists.
   shm.mkdir("by-name/")

   -- Create the new symlink (name has probably been taken if this fails).
   assert(S.symlink(piddir, namedir_fq), "Name already taken.")

   -- We've successfully secured the new name, so we can unclaim the old now.
   if program_name ~= false then unclaim_name(program_name) end

   -- Save our current name so we know what it is later.
   program_name = name

   -- Create a backlink so to the symlink so we can easily cleanup
   assert(S.symlink(namedir_fq, backlinkdir))
end

-- Enumerates the named programs with their PID
--
-- This returns a table programs with the key being the name of the program
-- and the value being the PID of the program. Each program is checked that
-- it's still alive. Any dead program or program without a name is not listed.
-- If the "pidkey" is true, it will have the PID as the key instead of the name.
function enumerate_named_programs(pidkey)
   local progs = {}
   local dirs = shm.children("/by-name")
   if dirs == nil then return progs end
   for _, program in pairs(dirs) do
      local fq = named_program_root .. "/" .. program
      local piddir = S.readlink(fq)
      local pid = tonumber(lib.basename(piddir))
      if S.kill(pid, 0) then progs[lib.basename(fq)] = pid end
   end
   return progs
end

-- Return the configuration actions needed to migrate from old config to new.
function compute_config_actions (old, new)
   local actions = {}

   -- First determine the links that are going away and remove them.
   for linkspec in pairs(old.links) do
      if not new.links[linkspec] then
         local fa, fl, ta, tl = config.parse_link(linkspec)
         table.insert(actions, {'unlink_output', {fa, fl}})
         table.insert(actions, {'unlink_input', {ta, tl}})
         table.insert(actions, {'free_link', {linkspec}})
      end
   end

   -- Do the same for apps.
   for appname, info in pairs(old.apps) do
      if not new.apps[appname] then
         table.insert(actions, {'stop_app', {appname}})
      end
   end

   -- Start new apps, restart reclassed apps, or reconfigure apps with
   -- changed configuration.
   local fresh_apps = {}
   for appname, info in pairs(new.apps) do
      local class, arg = info.class, info.arg
      if not old.apps[appname] then
         table.insert(actions, {'start_app', {appname, class, arg}})
         fresh_apps[appname] = true
      elseif old.apps[appname].class ~= class then
         table.insert(actions, {'stop_app', {appname}})
         table.insert(actions, {'start_app', {appname, class, arg}})
         fresh_apps[appname] = true
      elseif not lib.equal(old.apps[appname].arg, arg) then
         if class.reconfig then
            table.insert(actions, {'reconfig_app', {appname, class, arg}})
         else
            table.insert(actions, {'stop_app', {appname}})
            table.insert(actions, {'start_app', {appname, class, arg}})
            fresh_apps[appname] = true
         end
      else
         -- Otherwise if nothing changed, then nothing to do; we keep
         -- the app around.
      end
   end

   -- Now rebuild links.
   for linkspec,_ in pairs(new.links) do
      local fa, fl, ta, tl = config.parse_link(linkspec)
      local fresh_link = not old.links[linkspec]
      if fresh_link then table.insert(actions, {'new_link', {linkspec}}) end
      if not new.apps[fa] then error("no such app: " .. fa) end
      if not new.apps[ta] then error("no such app: " .. ta) end
      if fresh_link or fresh_apps[fa] then
         table.insert(actions, {'link_output', {fa, fl, linkspec}})
      end
      if fresh_link or fresh_apps[ta] then
         table.insert(actions, {'link_input', {ta, tl, linkspec}})
      end
   end

   return actions
end

-- Update the active app network by applying the necessary actions.
function apply_config_actions (actions)
   -- Table of functions that execute config actions
   local ops = {}
   -- As an efficiency hack, some apps rely on the fact that we add
   -- links both by name and by index to the "input" and "output"
   -- objects.  Probably they should be changed to just collect their
   -- inputs and outputs in their :link() functions.  Until then, call
   -- this function when removing links from app input/output objects.
   local function remove_link_from_array(array, link)
      for i=1,#array do
         if array[i] == link then
            table.remove(array, i)
            return
         end
      end
   end
   function ops.unlink_output (appname, linkname)
      local app = app_table[appname]
      local link = app.output[linkname]
      app.output[linkname] = nil
      remove_link_from_array(app.output, link)
      if app.link then app:link('unlink', 'output', linkname) end
   end
   function ops.unlink_input (appname, linkname)
      local app = app_table[appname]
      local link = app.input[linkname]
      app.input[linkname] = nil
      remove_link_from_array(app.input, link)
      if app.link then app:link('unlink', 'input', linkname) end
   end
   function ops.free_link (linkspec)
      link.free(link_table[linkspec], linkspec)
      link_table[linkspec] = nil
      configuration.links[linkspec] = nil
   end
   function ops.new_link (linkspec)
      link_table[linkspec] = link.new(linkspec)
      configuration.links[linkspec] = true
   end
   function ops.link_output (appname, linkname, linkspec)
      local app = app_table[appname]
      local link = assert(link_table[linkspec])
      assert(not app.output[linkname],
             appname..": duplicate output link "..linkname)
      app.output[linkname] = link
      table.insert(app.output, link)
      if app.link then app:link('link', 'output', linkname, link) end
   end
   function ops.link_input (appname, linkname, linkspec)
      local app = app_table[appname]
      local link = assert(link_table[linkspec])
      assert(not app.input[linkname],
             appname..": duplicate input link "..linkname)
      app.input[linkname] = link
      table.insert(app.input, link)
      if app.link then
         local method, arg = app:link('link', 'input', linkname, link)
         app.push_link[linkname] = { method = method, arg = arg }
      end
   end
   function ops.stop_app (name)
      local app = app_table[name]
      if app.stop then app:stop() end
      if app.shm then shm.delete_frame(app.shm) end
      app_table[name] = nil
      configuration.apps[name] = nil
   end
   function ops.start_app (name, class, arg)
      local app = class:new(arg)
      if type(app) ~= 'table' then
         error(("bad return value from app '%s' start() method: %s"):format(
                  name, tostring(app)))
      end
      local zone = app.zone or getfenv(class.new)._NAME or name
      app.appname = name
      app.output = {}
      app.input = {}
      app.push_link = {}
      app_table[name] = app
      app.zone = zone
      if app.shm then
         app.shm.dtime = {counter, C.get_unix_time()}
         app.shm = shm.create_frame("apps/"..name, app.shm)
      end
      configuration.apps[name] = { class = class, arg = arg }
   end
   function ops.reconfig_app (name, class, arg)
      local app = app_table[name]
      app:reconfig(arg)
      configuration.apps[name].arg = arg
   end

   -- Dispatch actions.
   for _, action in ipairs(actions) do
      local name, args = unpack(action)
      if log then io.write("engine: ", name, " ", args[1], "\n") end
      assert(ops[name], name)(unpack(args))
   end

   compute_breathe_order ()
end

-- Sort the NODES topologically according to SUCCESSORS via
-- reverse-post-order numbering.  The sort starts with ENTRIES.  This
-- implementation is recursive; we should change it to be iterative
-- instead.
function tsort (nodes, entries, successors)
   local visited = {}
   local post_order = {}
   local maybe_visit
   local function visit(node)
      visited[node] = true
      for _,succ in ipairs(successors[node]) do maybe_visit(succ) end
      table.insert(post_order, node)
   end
   function maybe_visit(node)
      if not visited[node] then visit(node) end
   end
   for _,node in ipairs(entries) do maybe_visit(node) end
   for _,node in ipairs(nodes) do maybe_visit(node) end
   local ret = {}
   while #post_order > 0 do table.insert(ret, table.remove(post_order)) end
   return ret
end

breathe_pull_order = {}
breathe_push_order = {}

-- Sort the links in the app graph, and arrange to run push() on the
-- apps on the receiving ends of those links.  This will run app:push()
-- once for each link, which for apps with multiple links may cause the
-- app's push function to run multiple times in a breath.
function compute_breathe_order ()
   breathe_pull_order, breathe_push_order = {}, {}
   local pull_links, inputs, successors = {}, {}, {}
   local linknames, appnames = {}, {}
   local function cmp_apps(a, b) return appnames[a] < appnames[b] end
   local function cmp_links(a, b) return linknames[a] < linknames[b] end
   for appname,app in pairs(app_table) do
      appnames[app] = appname
      if app.pull then
         table.insert(breathe_pull_order, app)
         for _,link in pairs(app.output) do
            pull_links[link] = true;
            successors[link] = {}
         end
      end
      for linkname,link in pairs(app.input) do
         if type(linkname) == "string" then
            linknames[link] = appname..'.'..linkname
            local method, arg = app['push_'..linkname] or app.push, nil
            if app.push_link[linkname] then
               method = app.push_link[linkname].method or method
               arg = app.push_link[linkname].arg
            end
            inputs[link] = { app = app, method = method, arg = arg, link = link }
         end
      end
   end
   for link,spec in pairs(inputs) do
      local app = spec.app
      successors[link] = {}
      if not app.pull then
         for _,succ in pairs(app.output) do
            successors[link][succ] = true
            if not successors[succ] then successors[succ] = {}; end
         end
      end
   end
   for link,succs in pairs(successors) do
      for succ,_ in pairs(succs) do
         if not successors[succ] then successors[succ] = {}; end
      end
   end
   local function keys(x)
      local ret = {}
      for k,v in pairs(x) do table.insert(ret, k) end
      return ret
   end
   local nodes, entry_nodes = keys(inputs), keys(pull_links)
   table.sort(breathe_pull_order, cmp_apps)
   table.sort(nodes, cmp_links)
   table.sort(entry_nodes, cmp_links)
   for link,succs in pairs(successors) do
      successors[link] = keys(succs)
      table.sort(successors[link], cmp_links)
   end
   local link_order = tsort(nodes, entry_nodes, successors)
   local i = 1
   for _,link in ipairs(link_order) do
      if breathe_push_order[#breathe_push_order] ~= inputs[link].app then
         table.insert(breathe_push_order, inputs[link])
      end
   end
end

-- Call this to "run snabb switch".
function main (options)
   options = options or {}
   local done = options.done
   local no_timers = options.no_timers
   if options.duration then
      assert(not done, "You can not have both 'duration' and 'done'")
      done = lib.timeout(options.duration)
   end

   local breathe = breathe
   if options.measure_latency or options.measure_latency == nil then
      local latency = histogram.create('engine/latency.histogram', 1e-6, 1e0)
      breathe = latency:wrap_thunk(breathe, now)
   end

   monotonic_now = C.get_monotonic_time()
   repeat
      breathe()
      if not no_timers then timer.run() end
      if not busywait then pace_breathing() end
   until done and done()
   counter.commit()
   if not options.no_report then report(options.report) end
end

local nextbreath
local lastfrees = 0
local lastfreebits = 0
local lastfreebytes = 0
-- Wait between breaths to keep frequency with Hz.
function pace_breathing ()
   if Hz then
      nextbreath = nextbreath or monotonic_now
      local sleep = tonumber(nextbreath - monotonic_now)
      if sleep > 1e-6 then
         C.usleep(sleep * 1e6)
         monotonic_now = C.get_monotonic_time()
      end
      nextbreath = math.max(nextbreath + 1/Hz, monotonic_now)
   else
      if lastfrees == counter.read(frees) then
         sleep = math.min(sleep + 1, maxsleep)
         C.usleep(sleep)
      else
         sleep = math.floor(sleep/2)
      end
      lastfrees = tonumber(counter.read(frees))
      lastfreebytes = tonumber(counter.read(freebytes))
      lastfreebits = tonumber(counter.read(freebits))
   end
end

local empty = link.empty
function breathe ()
   running = true
   monotonic_now = C.get_monotonic_time()
   -- Restart: restart dead apps
   restart_dead_apps()
   -- Inhale: pull work into the app network
   local i = 1
   ::PULL_LOOP::
   do
      if i > #breathe_pull_order then goto PULL_EXIT end
      local app = breathe_pull_order[i]
      if app.pull and not app.dead then
         zone(app.zone)
         with_restart(app, app.pull)
         zone()
      end
      i = i+1
      goto PULL_LOOP
   end
   ::PULL_EXIT::
   -- Exhale: push work out through the app network
<<<<<<< HEAD
   for i = 1, #breathe_push_order do
      local spec = breathe_push_order[i]
      local app = spec.app
      if spec.method and not app.dead then
         if always_push or not empty(spec.link) then
            zone(app.zone)
            with_restart(app, spec.method, spec.link, spec.arg)
            zone()
         end
      end
      if app.housekeeping then
         app:housekeeping()
=======
   i = 1
   ::PUSH_LOOP::
   do
      if i > #breathe_push_order then goto PUSH_EXIT end
      local app = breathe_push_order[i]
      if app.push and not app.dead then
         zone(app.zone)
         with_restart(app, app.push)
         zone()
>>>>>>> 8c616b0c
      end
      i = i+1
      goto PUSH_LOOP
   end
   ::PUSH_EXIT::
   counter.add(breaths)
   -- Commit counters and rebalance freelists at a reasonable frequency
   if counter.read(breaths) % 100 == 0 then
      counter.commit()
      packet.rebalance_freelists()
   end
   running = false
end

function report (options)
   if not options or options.showload then
      report_load()
   end
   if options and options.showlinks then
      report_links()
   end
   if options and options.showapps then
      report_apps()
   end
end

-- Load reporting prints several metrics:
--   time - period of time that the metrics were collected over
--   fps  - frees per second (how many calls to packet.free())
--   fpb  - frees per breath
--   bpp  - bytes per packet (average packet size)
local lastloadreport = nil
local reportedfrees = nil
local reportedfreebits = nil
local reportedfreebytes = nil
local reportedbreaths = nil
function report_load ()
   local frees = counter.read(frees)
   local freebits = counter.read(freebits)
   local freebytes = counter.read(freebytes)
   local breaths = counter.read(breaths)
   if lastloadreport then
      local interval = now() - lastloadreport
      local newfrees   = tonumber(frees - reportedfrees)
      local newbytes   = tonumber(freebytes - reportedfreebytes)
      local newbits    = tonumber(freebits - reportedfreebits)
      local newbreaths = tonumber(breaths - reportedbreaths)
      local fps = math.floor(newfrees/interval)
      local fbps = math.floor(newbits/interval)
      local fpb = math.floor(newfrees/newbreaths)
      local bpp = math.floor(newbytes/newfrees)
      print(("load: time: %-2.2fs  fps: %-9s fpGbps: %-3.3f fpb: %-3s bpp: %-4s sleep: %-4dus"):format(
         interval,
         lib.comma_value(fps),
         fbps / 1e9,
         lib.comma_value(fpb),
         (bpp ~= bpp) and "-" or tostring(bpp), -- handle NaN
         sleep))
   end
   lastloadreport = now()
   reportedfrees = frees
   reportedfreebits = freebits
   reportedfreebytes = freebytes
   reportedbreaths = breaths
end

function report_links ()
   print("link report:")
   local function loss_rate(drop, sent)
      sent = tonumber(sent)
      if not sent or sent == 0 then return 0 end
      return tonumber(drop) * 100 / (tonumber(drop)+sent)
   end
   local names = {}
   for name in pairs(link_table) do table.insert(names, name) end
   table.sort(names)
   for i, name in ipairs(names) do
      l = link_table[name]
      local txpackets = counter.read(l.stats.txpackets)
      local txdrop = counter.read(l.stats.txdrop)
      print(("%20s sent on %s (loss rate: %d%%)"):format(
            lib.comma_value(txpackets), name, loss_rate(txdrop, txpackets)))
   end
end

function report_apps ()
   print ("apps report:")
   for name, app in pairs(app_table) do
      if app.dead then
         print(name, ("[dead: %s]"):format(app.dead.error))
      elseif app.report then
         print(name)
         if use_restart then
            with_restart(app, app.report)
         else
            -- Restarts are disabled, still we want to not die on
            -- errors during app reports, thus this workaround:
            local status, err = pcall(app.report, app)
            if not status then
               print("Warning: "..name.." threw an error during report: "..err)
            end
         end
      end
   end
end

function selftest ()
   print("selftest: app")
   always_push = true
   local App = { push = true }
   function App:new () return setmetatable({}, {__index = App}) end
   local c1 = config.new()
   config.app(c1, "app1", App)
   config.app(c1, "app2", App)
   config.link(c1, "app1.x -> app2.x")
   print("empty -> c1")
   configure(c1)
   assert(#breathe_pull_order == 0)
   assert(#breathe_push_order == 1)
   assert(app_table.app1 and app_table.app2)
   local orig_app1 = app_table.app1
   local orig_app2 = app_table.app2
   local orig_link = link_table['app1.x -> app2.x']
   print("c1 -> c1")
   configure(c1)
   assert(app_table.app1 == orig_app1)
   assert(app_table.app2 == orig_app2)
   assert(tostring(orig_link) == tostring(link_table['app1.x -> app2.x']))
   local c2 = config.new()
   config.app(c2, "app1", App, "config")
   config.app(c2, "app2", App)
   config.link(c2, "app1.x -> app2.x")
   config.link(c2, "app2.x -> app1.x")
   print("c1 -> c2")
   configure(c2)
   assert(#breathe_pull_order == 0)
   assert(#breathe_push_order == 2)
   assert(app_table.app1 ~= orig_app1) -- should be restarted
   assert(app_table.app2 == orig_app2) -- should be the same
   -- tostring() because == does not work on FFI structs?
   assert(tostring(orig_link) == tostring(link_table['app1.x -> app2.x']))
   print("c2 -> c1")
   configure(c1) -- c2 -> c1
   assert(app_table.app1 ~= orig_app1) -- should be restarted
   assert(app_table.app2 == orig_app2) -- should be the same
   assert(#breathe_pull_order == 0)
   assert(#breathe_push_order == 1)
   print("c1 -> empty")
   configure(config.new())
   assert(#breathe_pull_order == 0)
   assert(#breathe_push_order == 0)
   -- Test app arg validation
   local AppC = {
      config = {
         a = {required=true}, b = {default="foo"}
      }
   }
   local c3 = config.new()
   config.app(c3, "app_valid", AppC, {a="bar"})
   assert(not pcall(config.app, c3, "app_invalid", AppC))
   assert(not pcall(config.app, c3, "app_invalid", AppC, {b="bar"}))
   assert(not pcall(config.app, c3, "app_invalid", AppC, {a="bar", c="foo"}))
-- Test app restarts on failure.
   use_restart = true
   print("c_fail")
   local App1 = {zone="test"}
   function App1:new () return setmetatable({}, {__index = App1}) end
   function App1:pull () error("Pull error.") end
   function App1:push () return true end
   function App1:report () return true end
   local App2 = {zone="test"}
   function App2:new () return setmetatable({}, {__index = App2}) end
   function App2:pull () return true end
   function App2:push () error("Push error.") end
   function App2:report () return true end
   local App3 = {zone="test"}
   function App3:new () return setmetatable({}, {__index = App3}) end
   function App3:pull () return true end
   function App3:push () return true end
   function App3:report () error("Report error.") end
   local c_fail = config.new()
   config.app(c_fail, "app1", App1)
   config.app(c_fail, "app2", App2)
   config.app(c_fail, "app3", App3)
   config.link(c_fail, "app1.x -> app2.x")
   configure(c_fail)
   local orig_app1 = app_table.app1
   local orig_app2 = app_table.app2
   local orig_app3 = app_table.app3
   main({duration = 4, report = {showapps = true}})
   assert(app_table.app1 ~= orig_app1) -- should be restarted
   assert(app_table.app2 ~= orig_app2) -- should be restarted
   assert(app_table.app3 == orig_app3) -- should be the same
   main({duration = 4, report = {showapps = true}})
   assert(app_table.app3 ~= orig_app3) -- should be restarted

   -- Check engine stop
   assert(not lib.equal(app_table, {}))
   engine.stop()
   assert(lib.equal(app_table, {}))

   -- Check one can't unclaim a name if no name is claimed.
   assert(not pcall(unclaim_name))
   
   -- Test claiming and enumerating app names
   local basename = "testapp"
   local progname = basename.."1"
   claim_name(progname)
   
   -- Check if it can be enumerated.
   local progs = assert(enumerate_named_programs())
   assert(progs[progname])

   -- Ensure changing the name succeeds
   local newname = basename.."2"
   claim_name(newname)
   local progs = assert(enumerate_named_programs())
   assert(progs[progname] == nil)
   assert(progs[newname])

   -- Ensure unclaiming the name occurs
   unclaim_name()
   local progs = enumerate_named_programs()
   assert(progs[newname] == nil)
   assert(not program_name)
   
end<|MERGE_RESOLUTION|>--- conflicted
+++ resolved
@@ -559,8 +559,10 @@
    end
    ::PULL_EXIT::
    -- Exhale: push work out through the app network
-<<<<<<< HEAD
-   for i = 1, #breathe_push_order do
+   i = 1
+   ::PUSH_LOOP::
+   do
+      if i > #breathe_push_order then goto PUSH_EXIT end
       local spec = breathe_push_order[i]
       local app = spec.app
       if spec.method and not app.dead then
@@ -572,17 +574,6 @@
       end
       if app.housekeeping then
          app:housekeeping()
-=======
-   i = 1
-   ::PUSH_LOOP::
-   do
-      if i > #breathe_push_order then goto PUSH_EXIT end
-      local app = breathe_push_order[i]
-      if app.push and not app.dead then
-         zone(app.zone)
-         with_restart(app, app.push)
-         zone()
->>>>>>> 8c616b0c
       end
       i = i+1
       goto PUSH_LOOP
