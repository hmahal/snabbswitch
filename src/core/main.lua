--- conflicted
+++ resolved
@@ -8,11 +8,7 @@
 
 local STP = require("lib.lua.StackTracePlus")
 local ffi = require("ffi")
-<<<<<<< HEAD
-local vmprofile = require("jit.vmprofile")
-=======
 local jit = require("jit")
->>>>>>> 11154da9
 local lib = require("core.lib")
 local shm = require("core.shm")
 local C   = ffi.C
@@ -62,8 +58,6 @@
       if f == nil then
          error(("Failed to load $SNABB_PROGRAM_LUACODE: %q"):format(expr))
       else
-         engine.setvmprofile("program")
-         vmprofile.start()
          f()
       end
    else
@@ -73,16 +67,10 @@
          print("unsupported program: "..program:gsub("_", "-"))
          usage(1)
       else
-         engine.setvmprofile("program")
-         vmprofile.start()
          require(modulename(program)).run(args)
       end
    end
-<<<<<<< HEAD
-   vmprofile.stop()
-=======
    jit.vmprofile.stop()
->>>>>>> 11154da9
 end
 
 -- Take the program name from the first argument, unless the first
