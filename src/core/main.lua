--- conflicted
+++ resolved
@@ -134,13 +134,8 @@
 
 -- Cleanup after Snabb process.
 function shutdown (pid)
-<<<<<<< HEAD
    if not _G.developer_debug and not lib.getenv("SNABB_SHM_KEEP") then
-      shm.unlink("//"..pid)
-=======
-   if not _G.developer_debug then
       shm.unlink("/"..pid)
->>>>>>> 70ad2315
    end
 end
 
