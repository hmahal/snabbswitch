-- Use of this source code is governed by the Apache 2.0 license; see COPYING.

-- shm.lua -- shared memory alternative to ffi.new()

module(..., package.seeall)

local ffi = require("ffi")
local lib = require("core.lib")
local S = require("syscall")
local const = require("syscall.linux.constants")

-- Root directory where the object tree is created.
<<<<<<< HEAD
root = os.getenv("SNABB_SHM_ROOT") or "/var/run/snabb"
path = ""
=======
root = "/var/run/snabb"
>>>>>>> 70ad2315

-- Table (address->size) of all currently mapped objects.
mappings = {}

-- Map an object into memory.
local function map (name, type, readonly, create)
   local path = resolve(name)
   local mapmode = readonly and 'read' or 'read, write'
   local ctype = ffi.typeof(type)
   local size = ffi.sizeof(ctype)
   local stat = S.stat(root..'/'..path)
   if stat and stat.size ~= size then
      print(("shm warning: resizing %s from %d to %d bytes")
            :format(path, stat.size, size))
   end
   local fd, err
   if create then
      -- Create the parent directories. If this fails then so will the open().
      mkdir(path)
      fd, err = S.open(root..'/'..path, "creat, rdwr", "rwxu")
   else
      fd, err = S.open(root..'/'..path, readonly and "rdonly" or "rdwr")
   end
   if not fd then error("shm open error ("..path.."):"..tostring(err)) end
   if create then
      assert(fd:ftruncate(size), "shm: ftruncate failed")
   else
      assert(fd:fstat().size == size, "shm: unexpected size")
   end
   local mem, err = S.mmap(nil, size, mapmode, "shared", fd, 0)
   fd:close()
   if mem == nil then error("mmap failed: " .. tostring(err)) end
   mappings[pointer_to_number(mem)] = size
   return ffi.cast(ffi.typeof("$&", ctype), mem)
end

function create (name, type)
   return map(name, type, false, true)
end

function open (name, type, readonly)
   return map(name, type, readonly, false)
end

function resolve (name)
   local q, p = name:match("^(/*)(.*)") -- split qualifier (/)
   local result = p
   if q ~= '/' then result = tostring(S.getpid()).."/"..result end
   return result
end

-- Make directories needed for a named object.
-- Given the name "foo/bar/baz" create /var/run/foo and /var/run/foo/bar.
function mkdir (name)
   -- Create root with mode "rwxrwxrwt" (R/W for all and sticky) if it
   -- does not exist yet.
   if not S.stat(root) then
      local mask = S.umask(0)
      local status, err = S.mkdir(root, "01777")
      assert(status or err.errno == const.E.EXIST, ("Unable to create %s: %s"):format(
                root, tostring(err or "unspecified error")))
      S.umask(mask)
   end
   -- Create sub directories
   local dir = root
   name:gsub("([^/]+)",
             function (x) S.mkdir(dir, "rwxu")  dir = dir.."/"..x end)
end

-- Delete a shared object memory mapping.
-- The pointer must have been returned by map().
function unmap (ptr)
   local size = mappings[pointer_to_number(ptr)]
   assert(size, "shm mapping not found")
   S.munmap(ptr, size)
   mappings[pointer_to_number(ptr)] = nil
end

function pointer_to_number (ptr)
   return tonumber(ffi.cast("uint64_t", ffi.cast("void*", ptr)))
end

-- Unlink names from their objects.
function unlink (name)
   local path = resolve(name)
   -- Note: Recursive delete is dangerous, important it is under $root!
   return S.util.rm(root..'/'..path) -- recursive rm of file or directory
end

-- Return an array of objects under the prefix name.
-- The names are returned unqualified e.g. 'x' and not 'foo/bar/x'.
function children (name)
   -- XXX dirtable returns an array but with a special tostring metamethod.
   --     Potentially confusing? (Copy into plain array instead?)
   return S.util.dirtable(root.."/"..resolve(name), true) or {}
end

-- Type registry for modules that implement abstract shm objects.
types = {}
function register (type, module)
   assert(module, "Must supply module")
   assert(not types[type], "Duplicate shm type: "..type)
   types[type] = module
   return type
end

-- Create a directory of shm objects defined by specs under path.
function create_frame (path, specs)
   local frame = {}
   frame.specs = specs
   frame.path = path.."/"
   for name, spec in pairs(specs) do
      assert(frame[name] == nil, "shm: duplicate name: "..name)
      local module = spec[1]
      local initargs = lib.array_copy(spec)
      table.remove(initargs, 1) -- strip type name from spec
      frame[name] = module.create(frame.path..name.."."..module.type,
                                  unpack(initargs))
   end
   return frame
end

-- Open a directory of shm objects for reading, determine their types by file
-- extension.
function open_frame (path)
   local frame = {}
   frame.specs = {}
   frame.path = path.."/"
   frame.readonly = true
   for _, file in ipairs(children(path)) do
      local name, type = file:match("(.*)[.](.*)$")
      local module = types[type]
      if module then
         assert(frame[name] == nil, "shm: duplicate name: "..name)
         frame[name] = module.open(frame.path..file)
         frame.specs[name] = {module}
      end
   end
   return frame
end

-- Delete/unmap a frame of shm objects. The frame's directory is unlinked if
-- the frame was created by create_frame.
function delete_frame (frame)
   for name, spec in pairs(frame.specs) do
      local module = spec[1]
      if rawget(module, 'delete') then
         module.delete(frame.path..name.."."..module.type)
      else
         unmap(frame[name])
      end
   end
   if not frame.readonly then
      unlink(frame.path)
   end
end


function selftest ()
   print("selftest: shm")

   print("checking resolve..")
   pid = tostring(S.getpid())
   local p1 = resolve("/"..pid.."/foo/bar/baz/beer")
   local p2 = resolve("foo/bar/baz/beer")
   assert(p1 == p2, p1.." ~= "..p2)

   print("checking shared memory..")
   local name = "shm/selftest/obj"
   print("create "..name)
   local p1 = create(name, "struct { int x, y, z; }")
   local p2 = create(name, "struct { int x, y, z; }")
   assert(p1 ~= p2)
   assert(p1.x == p2.x)
   p1.x = 42
   assert(p1.x == p2.x)
   assert(unlink(name))
   unmap(p1)
   unmap(p2)

   -- Test that we can open and cleanup many objects
   print("checking many objects..")
   local path = 'shm/selftest/manyobj'
   local n = 10000
   local objs = {}
   for i = 1, n do
      table.insert(objs, create(path.."/"..i, "uint64_t[1]"))
   end
   print(n.." objects created")
   for i = 1, n do unmap(objs[i]) end
   print(n.." objects unmapped")
   assert((#children(path)) == n, "child count mismatch")
   assert(unlink("shm"))
   print("selftest ok")
end
<|MERGE_RESOLUTION|>--- conflicted
+++ resolved
@@ -10,12 +10,7 @@
 local const = require("syscall.linux.constants")
 
 -- Root directory where the object tree is created.
-<<<<<<< HEAD
 root = os.getenv("SNABB_SHM_ROOT") or "/var/run/snabb"
-path = ""
-=======
-root = "/var/run/snabb"
->>>>>>> 70ad2315
 
 -- Table (address->size) of all currently mapped objects.
 mappings = {}
